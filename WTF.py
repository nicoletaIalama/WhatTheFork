import gradio as gr
import ollama
import base64
from PIL import Image
from database import create_db_and_tables
import io
import time
import json
import re
from datetime import datetime

# Global state for calorie tracking
daily_calories = 0
current_date = datetime.now().date()

def reset_daily_calories_if_new_day():
    """Reset daily calories if it's a new day"""
    global daily_calories, current_date
    today = datetime.now().date()
    if today != current_date:
        daily_calories = 0
        current_date = today

def create_progress_bar_html(current_calories, daily_goal):
    """Create an HTML progress bar for calorie tracking"""
    if daily_goal <= 0:
        percentage = 0
    else:
        percentage = (current_calories / daily_goal) * 100
    
    # Determine color based on progress (allow over 100%)
    if percentage < 50:
        color = "#4CAF50"  # Green
    elif percentage < 80:
        color = "#FF9800"  # Orange
    elif percentage <= 100:
        color = "#2196F3"  # Blue
    else:
        color = "#F44336"  # Red (over goal)
    
    # Cap the visual width at 100% but show the actual percentage
    visual_width = min(percentage, 100)
    
    # Different messages based on progress
    if percentage >= 100:
        if percentage > 120:
            status_message = f"⚠️ Over goal by {current_calories - daily_goal:.0f} calories!"
        else:
            status_message = "🎉 Great job! You've reached your goal!"
    else:
        status_message = f"💪 {daily_goal - current_calories:.0f} calories remaining"
    
    progress_html = f"""
    <div style="margin: 20px 0;">
        <h3 style="color: #333; margin-bottom: 10px;">📊 Daily Calorie Progress</h3>
        <div style="background-color: #f0f0f0; border-radius: 10px; padding: 4px; width: 100%; box-shadow: inset 0 2px 4px rgba(0,0,0,0.1);">
            <div style="background-color: {color}; height: 30px; width: {visual_width}%; border-radius: 6px; display: flex; align-items: center; justify-content: center; color: white; font-weight: bold; transition: all 0.3s ease;">
                {percentage:.1f}%
            </div>
        </div>
        <div style="display: flex; justify-content: space-between; margin-top: 8px; font-size: 14px; color: #666;">
            <span>🔥 {current_calories:.0f} calories consumed</span>
            <span>🎯 Goal: {daily_goal:.0f} calories</span>
        </div>
        <div style="text-align: center; margin-top: 5px; font-size: 13px; color: #888;">
            {status_message}
        </div>
    </div>
    """
    return progress_html

def warm_up_model():
    """Pre-warm the LLaVA model to reduce first-time latency"""
    try:
        ollama.generate(model='llava', prompt='Hello', images=[])
    except Exception as e:
        pass

def analyze_nutrition(image_path, daily_goal):
    global daily_calories
    
    if image_path is None:
        return "Please upload an image.", ""
    
    if daily_goal is None or daily_goal <= 0:
        return "Please set a valid daily calorie goal.", ""
    
    # Reset calories if it's a new day
    reset_daily_calories_if_new_day()

    try:
        start_time = time.time()
        
        # Open and potentially resize the image
        with Image.open(image_path) as img:
            # Convert to RGB if necessary (for JPEG compatibility)
            if img.mode != 'RGB':
                img = img.convert('RGB')
                
            # Check if image is larger than 448x448
            width, height = img.size
            max_size = 448
            
            if width > max_size or height > max_size:
                # Calculate new size maintaining aspect ratio
                if width > height:
                    new_width = max_size
                    new_height = int((height * max_size) / width)
                else:
                    new_height = max_size
                    new_width = int((width * max_size) / height)
                
                # Resize the image with faster method
                img = img.resize((new_width, new_height), Image.Resampling.BILINEAR)
            
            # Convert to bytes with compression
            img_byte_arr = io.BytesIO()
            img.save(img_byte_arr, format='JPEG', quality=85, optimize=True)
            image_bytes = img_byte_arr.getvalue()
            image_base64 = base64.b64encode(image_bytes).decode('utf-8')
        
        # Use ollama-python to generate response with timeout
        ollama_start = time.time()
        
        try:
            response = ollama.generate(
                model='llava',
                prompt='Analyze this food image and provide nutritional information. Respond ONLY with valid JSON in this exact format: {"total_calories": 500, "total_fats_g": 25, "total_proteins_g": 30, "total_carbs_g": 45}. Estimate the total nutritional values for all food items visible in the image.',
                images=[image_base64],
                options={
                    'temperature': 0.1,   # Very consistent for JSON format
                    'num_predict': 100,   # Short for JSON response
                    'num_ctx': 512,       # Minimal context
                    'top_p': 0.6,         # Focused
                    'repeat_penalty': 1.1  # Avoid repetition
                }
            )
        except Exception as ollama_error:
            return f"Processing failed: {ollama_error}"
        
        full_response = response.get('response', 'No response received from model')
        
        # Process and validate JSON response
        if full_response and len(full_response.strip()) > 0:
            try:
                # Extract JSON from response (in case there's extra text)
                json_match = re.search(r'\{.*\}', full_response, re.DOTALL)
                if json_match:
                    json_str = json_match.group()
                    # Validate it's proper JSON
                    nutrition_data = json.loads(json_str)
                    
                    # Extract calories and update daily total
                    meal_calories = nutrition_data.get('total_calories', 0)
                    daily_calories += meal_calories
                    
                    # Format nutritional information for display
                    formatted_output = f"""
🍽️ **Meal Analysis Results**

📊 **Nutritional Information:**
• 🔥 Calories: {nutrition_data.get('total_calories', 'N/A')}
• 🥑 Fats: {nutrition_data.get('total_fats_g', 'N/A')}g
• 🥩 Proteins: {nutrition_data.get('total_proteins_g', 'N/A')}g
• 🍞 Carbs: {nutrition_data.get('total_carbs_g', 'N/A')}g

📈 **Daily Progress:**
• Meal added: +{meal_calories} calories
• Total today: {daily_calories} calories
• Daily goal: {daily_goal} calories

**Raw JSON:**
```json
{json.dumps(nutrition_data, indent=2)}
```
                    """
                    
                    # Create progress bar
                    progress_bar = create_progress_bar_html(daily_calories, daily_goal)
                    
                    return formatted_output, progress_bar
                else:
                    # If no JSON found, return raw response
                    progress_bar = create_progress_bar_html(daily_calories, daily_goal)
                    return full_response, progress_bar
                    
            except json.JSONDecodeError:
                # If JSON parsing fails, return the raw response
                progress_bar = create_progress_bar_html(daily_calories, daily_goal)
                return f"Raw response (JSON parsing failed): {full_response}", progress_bar
        else:
            progress_bar = create_progress_bar_html(daily_calories, daily_goal)
            return "No response received or response was empty", progress_bar
        
    except Exception as e:
        progress_bar = create_progress_bar_html(daily_calories, daily_goal)
        return f"Error: {str(e)}", progress_bar

<<<<<<< HEAD
create_db_and_tables()

# Build Gradio UI
iface = gr.Interface(
    fn=analyze_nutrition,
    inputs=gr.Image(type="filepath", label="Upload a food image"),
    outputs=gr.Textbox(label="Nutritional Information (JSON)", lines=15, max_lines=20, show_copy_button=True),
    title="WhatTheFork? - Let me help you analyze your meal",
    description="Upload an image of your meal and get nutritional information in JSON format (calories, fats, proteins, carbs).",
)
=======
# Function to reset daily calories manually
def reset_calories():
    global daily_calories
    daily_calories = 0
    return create_progress_bar_html(daily_calories, 2000)  # Default goal for display

# Build Gradio UI with custom layout
with gr.Blocks(title="WhatTheFork? - Calorie Tracker", theme=gr.themes.Soft()) as iface:
    gr.Markdown("# 🍽️ WhatTheFork? - Smart Meal Analysis & Calorie Tracker")
    gr.Markdown("Upload an image of your meal to get nutritional information and track your daily calorie progress!")
    
    with gr.Row():
        with gr.Column(scale=1):
            # Input section
            gr.Markdown("### 📤 Upload & Settings")
            food_image = gr.Image(type="filepath", label="📷 Upload a food image")
            daily_goal = gr.Number(
                label="🎯 Daily Calorie Goal", 
                value=2000, 
                minimum=500, 
                maximum=5000,
                info="Set your target daily calorie intake"
            )
            
            with gr.Row():
                analyze_btn = gr.Button("🔍 Analyze Meal", variant="primary", size="lg")
                reset_btn = gr.Button("🔄 Reset Daily Count", variant="secondary")
        
        with gr.Column(scale=2):
            # Output section
            gr.Markdown("### 📊 Results")
            nutrition_output = gr.Textbox(
                label="📋 Nutritional Analysis", 
                lines=12, 
                max_lines=20, 
                show_copy_button=True,
                placeholder="Upload a food image and click 'Analyze Meal' to see results..."
            )
            progress_output = gr.HTML(
                label="📈 Daily Progress",
                value=create_progress_bar_html(0, 2000)
            )
    
    # Event handlers
    analyze_btn.click(
        fn=analyze_nutrition,
        inputs=[food_image, daily_goal],
        outputs=[nutrition_output, progress_output]
    )
    
    reset_btn.click(
        fn=reset_calories,
        outputs=progress_output
    )
>>>>>>> b3617d59

if __name__ == "__main__":
    # Warm up the model to reduce first-time latency
    warm_up_model()
    # Launch with browser auto-open
    iface.launch(share=True, inbrowser=True)<|MERGE_RESOLUTION|>--- conflicted
+++ resolved
@@ -196,18 +196,6 @@
         progress_bar = create_progress_bar_html(daily_calories, daily_goal)
         return f"Error: {str(e)}", progress_bar
 
-<<<<<<< HEAD
-create_db_and_tables()
-
-# Build Gradio UI
-iface = gr.Interface(
-    fn=analyze_nutrition,
-    inputs=gr.Image(type="filepath", label="Upload a food image"),
-    outputs=gr.Textbox(label="Nutritional Information (JSON)", lines=15, max_lines=20, show_copy_button=True),
-    title="WhatTheFork? - Let me help you analyze your meal",
-    description="Upload an image of your meal and get nutritional information in JSON format (calories, fats, proteins, carbs).",
-)
-=======
 # Function to reset daily calories manually
 def reset_calories():
     global daily_calories
@@ -262,7 +250,6 @@
         fn=reset_calories,
         outputs=progress_output
     )
->>>>>>> b3617d59
 
 if __name__ == "__main__":
     # Warm up the model to reduce first-time latency
